--- conflicted
+++ resolved
@@ -35,11 +35,6 @@
   "devDependencies": {
     "coffeescript": "2.4.1",
     "chai": "4.x",
-<<<<<<< HEAD
-    "coffeescript": "2.3.1",
     "mocha": "6.x"
-=======
-    "mocha": "5.x"
->>>>>>> b8b93889
   }
 }