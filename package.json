--- conflicted
+++ resolved
@@ -35,11 +35,7 @@
   "dependencies": {},
   "devDependencies": {
     "chai": "4.x",
-<<<<<<< HEAD
-    "mocha": "8.x"
-=======
-    "mocha": "7.x",
+    "mocha": "8.x",
     "nyc": "^15.1.0"
->>>>>>> 511eecf1
   }
 }